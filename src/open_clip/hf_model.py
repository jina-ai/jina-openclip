""" huggingface model adapter

Wraps HuggingFace transformers (https://github.com/huggingface/transformers) models for use as a text tower in CLIP model.
"""
import re

import torch
import torch.nn as nn
from torch import TensorType

try:
    import transformers
    from transformers import AutoModel, AutoTokenizer, AutoConfig, PretrainedConfig
    from transformers.modeling_outputs import BaseModelOutput, BaseModelOutputWithPooling, \
        BaseModelOutputWithPoolingAndCrossAttentions
except ImportError as e:
    transformers = None


    class BaseModelOutput:
        pass


    class PretrainedConfig:
        pass

from .hf_configs import arch_dict


# utils
def _camel2snake(s):
    return re.sub(r'(?<!^)(?=[A-Z])', '_', s).lower()


# TODO: ?last - for gpt-like models
_POOLERS = {}


def register_pooler(cls):
    """Decorator registering pooler class"""
    _POOLERS[_camel2snake(cls.__name__)] = cls
    return cls


@register_pooler
class MeanPooler(nn.Module):
    """Mean pooling"""

    def forward(self, x: BaseModelOutput, attention_mask: TensorType):
        masked_output = x.last_hidden_state * attention_mask.unsqueeze(-1)
        return masked_output.sum(dim=1) / attention_mask.sum(-1, keepdim=True)


@register_pooler
class MaxPooler(nn.Module):
    """Max pooling"""

    def forward(self, x: BaseModelOutput, attention_mask: TensorType):
        masked_output = x.last_hidden_state.masked_fill(attention_mask.unsqueeze(-1), -torch.inf)
        return masked_output.max(1).values


@register_pooler
class ClsPooler(nn.Module):
    """CLS token pooling"""

    def __init__(self, use_pooler_output=True):
        super().__init__()
        self.cls_token_position = 0
        self.use_pooler_output = use_pooler_output

    def forward(self, x: BaseModelOutput, attention_mask: TensorType):
        if (self.use_pooler_output and
            isinstance(x, (BaseModelOutputWithPooling, BaseModelOutputWithPoolingAndCrossAttentions)) and
            (x.pooler_output is not None)
        ):
            return x.pooler_output

        return x.last_hidden_state[:, self.cls_token_position, :]


@register_pooler
class ClsLastHiddenStatePooler(nn.Module):
    """CLS token pooling
    NOTE: this is equivalent to ClsPooler above with use_pooler_output=False
    """

    def __init__(self):
        super().__init__()
        self.cls_token_position = 0

    def forward(self, x: BaseModelOutput, attention_mask: TensorType):
        return x.last_hidden_state[:, self.cls_token_position, :]


class HFTextEncoder(nn.Module):
    """HuggingFace model adapter"""
    output_tokens: torch.jit.Final[bool]

    def __init__(
            self,
            model_name_or_path: str,
            output_dim: int,
            config: PretrainedConfig = None,
            pooler_type: str = None,
            proj_type: str = None,
            pretrained: bool = True,
            output_tokens: bool = False,
            trust_remote_code: bool = False,
    ):
        super().__init__()
        self.output_tokens = output_tokens
        self.output_dim = output_dim

        # TODO: find better way to get this information
        uses_transformer_pooler = (pooler_type == "cls_pooler")

        if transformers is None:
            raise RuntimeError("Please `pip install transformers` to use pre-trained HuggingFace models")
        if config is None:
<<<<<<< HEAD
            self.config = AutoConfig.from_pretrained(model_name_or_path,trust_remote_code=trust_remote_code)
=======
            self.config = AutoConfig.from_pretrained(model_name_or_path, trust_remote_code=trust_remote_code)
>>>>>>> 72477d23
            create_func, model_args = (AutoModel.from_pretrained, model_name_or_path) if pretrained else (
                AutoModel.from_config, self.config)
            # TODO: do all model configs have this attribute? PretrainedConfig does so yes??
            if hasattr(self.config, "is_encoder_decoder") and self.config.is_encoder_decoder:
                self.transformer = create_func(model_args)
                self.transformer = self.transformer.encoder
            else:
<<<<<<< HEAD
                #TODO check if we need the pooling layer or not
=======
>>>>>>> 72477d23
                self.transformer = create_func(model_args, trust_remote_code=trust_remote_code, add_pooling_layer=uses_transformer_pooler)
        else:
            self.config = config
            self.transformer = AutoModel.from_config(config)
        if pooler_type is None:  # get default arch pooler
            pooler_type = (arch_dict[self.config.model_type]["pooler"])

        # FIXME downstream users of OpenCLIP models use these attr, need to verify valid across all models
        self.vocab_size = getattr(self.config, 'vocab_size', 0)
        self.context_length = getattr(self.config, 'max_position_embeddings', 0)

        self.pooler = _POOLERS[pooler_type]()

        d_model = getattr(self.config, arch_dict[self.config.model_type]["config_names"]["width"])
        if (d_model == output_dim) and (proj_type is None):  # do we always need a proj?
            self.proj = nn.Identity()
        elif proj_type == 'linear':
            self.proj = nn.Linear(d_model, output_dim, bias=False)
        elif proj_type == 'mlp':
            hidden_size = (d_model + output_dim) // 2
            self.proj = nn.Sequential(
                nn.Linear(d_model, hidden_size, bias=False),
                nn.GELU(),
                nn.Linear(hidden_size, output_dim, bias=False),
            )

    def forward(self, x: TensorType):
        attn_mask = (x != self.config.pad_token_id).long()
        out = self.transformer(input_ids=x, attention_mask=attn_mask)
        pooled_out = self.pooler(out, attn_mask)
        projected = self.proj(pooled_out)

        seq_len = out.last_hidden_state.shape[1]
        tokens = (
            out.last_hidden_state[:, torch.arange(seq_len) != self.pooler.cls_token_position, :] 
            if type(self.pooler) == ClsPooler 
            else out.last_hidden_state
        )
        
        if self.output_tokens:
            return projected, tokens
        return projected

    def lock(self, unlocked_layers: int = 0, freeze_layer_norm: bool = True):
        if not unlocked_layers:  # full freezing
            for n, p in self.transformer.named_parameters():
                p.requires_grad = (not freeze_layer_norm) if "LayerNorm" in n.split(".") else False
            return

        encoder = self.transformer.encoder if hasattr(self.transformer, 'encoder') else self.transformer
        layer_list = getattr(encoder, arch_dict[self.config.model_type]["config_names"]["layer_attr"])
        print(f"Unlocking {unlocked_layers}/{len(layer_list) + 1} layers of hf model")
        embeddings = getattr(
            self.transformer, arch_dict[self.config.model_type]["config_names"]["token_embeddings_attr"])
        modules = [embeddings, *layer_list][:-unlocked_layers]
        # freeze layers
        for module in modules:
            for n, p in module.named_parameters():
                p.requires_grad = (not freeze_layer_norm) if "LayerNorm" in n.split(".") else False

    @torch.jit.ignore
    def set_grad_checkpointing(self, enable=True):
        self.transformer.gradient_checkpointing_enable()

    def init_parameters(self):
        pass<|MERGE_RESOLUTION|>--- conflicted
+++ resolved
@@ -118,11 +118,7 @@
         if transformers is None:
             raise RuntimeError("Please `pip install transformers` to use pre-trained HuggingFace models")
         if config is None:
-<<<<<<< HEAD
-            self.config = AutoConfig.from_pretrained(model_name_or_path,trust_remote_code=trust_remote_code)
-=======
             self.config = AutoConfig.from_pretrained(model_name_or_path, trust_remote_code=trust_remote_code)
->>>>>>> 72477d23
             create_func, model_args = (AutoModel.from_pretrained, model_name_or_path) if pretrained else (
                 AutoModel.from_config, self.config)
             # TODO: do all model configs have this attribute? PretrainedConfig does so yes??
@@ -130,10 +126,6 @@
                 self.transformer = create_func(model_args)
                 self.transformer = self.transformer.encoder
             else:
-<<<<<<< HEAD
-                #TODO check if we need the pooling layer or not
-=======
->>>>>>> 72477d23
                 self.transformer = create_func(model_args, trust_remote_code=trust_remote_code, add_pooling_layer=uses_transformer_pooler)
         else:
             self.config = config
